--- conflicted
+++ resolved
@@ -20,19 +20,12 @@
 )
 
 type config struct {
-<<<<<<< HEAD
-	Server     string
-	Port       uint64
-	File       string
-	Log        string
-	DeleteData bool
-=======
 	Server       string
 	Port         uint64
 	File         string
 	WriteTimeout time.Duration
 	Log          string
->>>>>>> 311fa30b
+	DeleteData   bool
 }
 
 func main() {
@@ -83,19 +76,12 @@
 // defaultConfig parses the default configuration values
 func defaultConfig() (*config, error) {
 	cfg := config{
-<<<<<<< HEAD
-		Server:     "127.0.0.1:6900",
-		Port:       7900, // nolint:gomnd
-		File:       "datarelay.bin",
-		Log:        "info",
-		DeleteData: false,
-=======
 		Server:       "127.0.0.1:6900",
 		Port:         7900, // nolint:gomnd
 		File:         "datarelay.bin",
 		WriteTimeout: time.Duration(3 * time.Second), // nolint:gomnd
 		Log:          "info",
->>>>>>> 311fa30b
+		DeleteData:   false,
 	}
 
 	viper.SetConfigType("toml")
