package main

import (
	"errors"
	"os"
	"os/signal"
	"path/filepath"
	"strings"
	"syscall"
	"time"

	"github.com/0xPolygonHermez/zkevm-data-streamer/datastreamer"
	"github.com/0xPolygonHermez/zkevm-data-streamer/log"
	"github.com/mitchellh/mapstructure"
	"github.com/spf13/viper"
	"github.com/urfave/cli/v2"
)

const (
	StSequencer = 1 // StSequencer sequencer stream type

	streamerSystemID = 137
	streamerVersion  = 1
)

type config struct {
<<<<<<< HEAD
	Server       string
	Port         uint64
	File         string
	WriteTimeout time.Duration
	Log          string
	DeleteData   bool
=======
	Server            string
	Port              uint64
	File              string
	WriteTimeout      time.Duration
	InactivityTimeout time.Duration
	Log               string
>>>>>>> 59e340fb
}

func main() {
	// Set default log level
	log.Init(log.Config{
		Environment: "development",
		Level:       "info",
		Outputs:     []string{"stdout"},
	})

	// Define app
	app := cli.NewApp()
	app.Usage = "Run a datastream relay"
	app.Flags = []cli.Flag{
		&cli.StringFlag{
			Name:     "cfg",
			Aliases:  []string{"c"},
			Usage:    "Configuration file",
			Required: false,
		},
		&cli.StringFlag{
			Name:  "server",
			Usage: "datastream server address to connect (IP:port)",
		},
		&cli.Uint64Flag{
			Name:  "port",
			Usage: "exposed port for clients to connect",
		},
		&cli.StringFlag{
			Name:  "file",
			Usage: "relay data file name (*.bin)",
		},
		&cli.StringFlag{
			Name:  "log",
			Usage: "log level (debug|info|warn|error)",
		},
		&cli.Uint64Flag{
			Name:  "writetimeout",
			Usage: "timeout for write operations on client connections in ms (0=no timeout)",
		},
		&cli.Uint64Flag{
			Name:  "inactivitytimeout",
			Usage: "timeout to kill an inactive client connection in seconds (0=no timeout)",
		},
	}
	app.Action = run

	// Run app
	err := app.Run(os.Args)
	if err != nil {
		log.Fatal(err)
		os.Exit(1)
	}
}

// defaultConfig parses the default configuration values
func defaultConfig() (*config, error) {
<<<<<<< HEAD
	cfg := config{
		Server:       "127.0.0.1:6900",
		Port:         7900, // nolint:gomnd
		File:         "datarelay.bin",
		WriteTimeout: time.Duration(3 * time.Second), // nolint:gomnd
		Log:          "info",
		DeleteData:   false,
	}

=======
>>>>>>> 59e340fb
	viper.SetConfigType("toml")

	return &config{
		Server:            "127.0.0.1:6900",
		Port:              7900, //nolint:mnd
		File:              "datarelay.bin",
		WriteTimeout:      3 * time.Second,   //nolint:mnd
		InactivityTimeout: 120 * time.Second, //nolint:mnd
		Log:               "info",
	}, nil
}

// loadConfig loads the configuration
func loadConfig(ctx *cli.Context) (*config, error) {
	cfg, err := defaultConfig()
	if err != nil {
		return nil, err
	}

	configFilePath := ctx.String("cfg")
	if configFilePath != "" {
		dirName, fileName := filepath.Split(configFilePath)

		fileExtension := strings.TrimPrefix(filepath.Ext(fileName), ".")
		fileNameWithoutExtension := strings.TrimSuffix(fileName, "."+fileExtension)

		viper.AddConfigPath(dirName)
		viper.SetConfigName(fileNameWithoutExtension)
		viper.SetConfigType(fileExtension)
	}

	viper.AutomaticEnv()
	replacer := strings.NewReplacer(".", "_")
	viper.SetEnvKeyReplacer(replacer)
	viper.SetEnvPrefix("ZKEVM_STREAM")

	err = viper.ReadInConfig()
	if err != nil {
		var configErr *viper.ConfigFileNotFoundError
		if errors.As(err, &configErr) {
			log.Infof("%w", configErr)
		} else {
			log.Infof("error reading config file: %w", err)
			return nil, err
		}
	}

	decodeHooks := []viper.DecoderConfigOption{
		// this allows arrays to be decoded from env var separated by ",", example: MY_VAR="value1,value2,value3"
		viper.DecodeHook(mapstructure.ComposeDecodeHookFunc(
			mapstructure.TextUnmarshallerHookFunc(),
			mapstructure.StringToSliceHookFunc(","))),
	}

	err = viper.Unmarshal(&cfg, decodeHooks...)
	if err != nil {
		return nil, err
	}

	return cfg, nil
}

// run runs a datastream relay
func run(ctx *cli.Context) error {
	// Load config file
	cfg, err := loadConfig(ctx)
	if err != nil {
		return err
	}

	// Overwrite with CLI parameters
	port := ctx.Uint64("port")
	if port != 0 {
		cfg.Port = port
	}

	server := ctx.String("server")
	if server != "" {
		cfg.Server = server
	}

	file := ctx.String("file")
	if file != "" {
		cfg.File = file
	}

	logLevel := ctx.String("log")
	if logLevel != "" {
		cfg.Log = logLevel
	}

	writeTimeout := ctx.Uint64("writetimeout")
	if writeTimeout != 0 {
		cfg.WriteTimeout = time.Duration(writeTimeout * uint64(time.Second))
	}

	inactivityTimeout := ctx.Uint64("inactivitytimeout")
	if inactivityTimeout != 0 {
		cfg.InactivityTimeout = time.Duration(inactivityTimeout * uint64(time.Second))
	}

	// Set log level
	log.Init(log.Config{
		Environment: "development",
		Level:       cfg.Log,
		Outputs:     []string{"stdout"},
	})

	log.Infof(">> Relay server started: port[%d] file[%s] server[%s] log[%s] delete data[%v]", cfg.Port, cfg.File, cfg.Server, cfg.Log, cfg.DeleteData)

	if cfg.DeleteData {
		log.Infof(">> Warning Deleting data file: %s", cfg.File)
		deleteDataFile(cfg.File)
		log.Infof(">> Data file deleted: %s succeeded!", cfg.File)
		time.Sleep(1 * time.Second) // nolint:gomnd
	}

	// Create relay server
	r, err := datastreamer.NewRelay(cfg.Server, uint16(cfg.Port), streamerVersion, streamerSystemID,
		StSequencer, cfg.File, cfg.WriteTimeout, cfg.InactivityTimeout, 5*time.Second, nil) //nolint:mnd
	if err != nil {
		log.Errorf(">> Relay server: NewRelay error! (%v)", err)
		return err
	}

	// Start relay server
	err = r.Start()
	if err != nil {
		log.Errorf(">> Relay server: Start error! (%v)", err)
		return err
	}

	// Wait for interrupt signal
	interruptSignal := make(chan os.Signal, 1)
	signal.Notify(interruptSignal, os.Interrupt, syscall.SIGTERM)
	<-interruptSignal

	log.Info(">> Relay server finished")
	return nil
}

func deleteDataFile(fileName string) {
	ind := strings.IndexRune(fileName, '.')
	if ind == -1 {
		fileName = fileName + ".bin"
	}

	err := os.Remove(fileName)
	if err != nil {
		log.Error("Error deleting file:", err)
	} else {
		log.Infof("File deleted: %s", fileName)
	}

	name := fileName[0:strings.IndexRune(fileName, '.')] + ".db"
	err = os.RemoveAll(name)
	if err != nil {
		log.Errorf("Error deleting folder:", err)
	} else {
		log.Infof("Folder deleted: %s", name)
	}
}<|MERGE_RESOLUTION|>--- conflicted
+++ resolved
@@ -24,21 +24,14 @@
 )
 
 type config struct {
-<<<<<<< HEAD
-	Server       string
-	Port         uint64
-	File         string
-	WriteTimeout time.Duration
-	Log          string
-	DeleteData   bool
-=======
 	Server            string
 	Port              uint64
 	File              string
 	WriteTimeout      time.Duration
 	InactivityTimeout time.Duration
 	Log               string
->>>>>>> 59e340fb
+
+	DeleteData bool // For X Layer
 }
 
 func main() {
@@ -96,18 +89,6 @@
 
 // defaultConfig parses the default configuration values
 func defaultConfig() (*config, error) {
-<<<<<<< HEAD
-	cfg := config{
-		Server:       "127.0.0.1:6900",
-		Port:         7900, // nolint:gomnd
-		File:         "datarelay.bin",
-		WriteTimeout: time.Duration(3 * time.Second), // nolint:gomnd
-		Log:          "info",
-		DeleteData:   false,
-	}
-
-=======
->>>>>>> 59e340fb
 	viper.SetConfigType("toml")
 
 	return &config{
@@ -117,6 +98,8 @@
 		WriteTimeout:      3 * time.Second,   //nolint:mnd
 		InactivityTimeout: 120 * time.Second, //nolint:mnd
 		Log:               "info",
+
+		DeleteData: false, // For X Layer
 	}, nil
 }
 
