--- conflicted
+++ resolved
@@ -17,11 +17,8 @@
 
 	FromEntry uint64      // Set starting entry data (for Start command)
 	Header    HeaderEntry // Header info received (from Header command)
-<<<<<<< HEAD
 
 	entriesDefinition map[EntryType]EntityDefinition
-=======
->>>>>>> 5c0e6c6e
 }
 
 func NewClient(server string, streamType StreamType) (StreamClient, error) {
@@ -78,7 +75,7 @@
 
 	// Send the Start command parameter
 	if cmd == CmdStart {
-		// Send starting/from entry number
+		// Send starting/from entry num	ber
 		err = writeFullUint64(c.FromEntry, c.conn)
 		if err != nil {
 			log.Errorf("%s %v", c.id, err)
@@ -92,11 +89,7 @@
 		log.Errorf("%s %v", c.id, err)
 		return err
 	}
-<<<<<<< HEAD
 	log.Infof("%s Result %d[%s] received for command %d[%s]", c.id, r.errorNum, r.errorStr, cmd, StrCommand[cmd])
-=======
-	log.Infof("%s Result %d[%s] received for command %d", c.id, r.errorNum, r.errorStr, cmd)
->>>>>>> 5c0e6c6e
 
 	// Manage each command type
 	err = c.manageCommand(cmd)
@@ -118,11 +111,7 @@
 
 	case CmdStart:
 		// Streaming receive goroutine
-<<<<<<< HEAD
 		c.streamingRead() // TODO: work / call as goroutine?
-=======
-		go c.streamingReceive()
->>>>>>> 5c0e6c6e
 
 	case CmdStop:
 
